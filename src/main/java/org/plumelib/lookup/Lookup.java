--- conflicted
+++ resolved
@@ -284,15 +284,9 @@
       List<EntryReader.Entry> matchingEntries = new ArrayList<>();
 
       // Precompute the regular expressions, for efficiency.
-<<<<<<< HEAD
-      int flags = Pattern.CASE_INSENSITIVE;
-      if (case_sensitive) {
-        flags = 0;
-=======
       int flags = case_sensitive ? 0 : (Pattern.CASE_INSENSITIVE | Pattern.UNICODE_CASE);
       if (word_match) {
         flags |= Pattern.UNICODE_CHARACTER_CLASS;
->>>>>>> 0bc87f41
       }
       List<Pattern> patterns = new ArrayList<>();
       if (regular_expressions) {
@@ -310,11 +304,7 @@
         }
       } else if (!case_sensitive) {
         for (int i = 0; i < keywords.length; i++) {
-<<<<<<< HEAD
-          keywords[i] = keywords[i].toLowerCase(Locale.getDefault());
-=======
           keywords[i] = keywords[i].toLowerCase(Locale.ROOT);
->>>>>>> 0bc87f41
         }
       }
 
@@ -330,12 +320,6 @@
           }
           String toSearch =
               (search_body || entry.shortEntry) ? entry.body : entry.getDescription(description_re);
-<<<<<<< HEAD
-          if (!case_sensitive) {
-            toSearch = toSearch.toLowerCase(Locale.getDefault());
-          }
-=======
->>>>>>> 0bc87f41
           boolean found = true;
           if (!patterns.isEmpty()) {
             for (Pattern pattern : patterns) {
@@ -345,12 +329,9 @@
               }
             }
           } else {
-<<<<<<< HEAD
-=======
             if (!case_sensitive) {
               toSearch = toSearch.toLowerCase(Locale.ROOT);
             }
->>>>>>> 0bc87f41
             for (String keyword : keywords) {
               if (!toSearch.contains(keyword)) {
                 found = false;
@@ -426,7 +407,6 @@
           }
         }
       }
-<<<<<<< HEAD
     }
   }
 
@@ -441,8 +421,6 @@
       if (!Character.isWhitespace(str.charAt(i))) {
         return false;
       }
-=======
->>>>>>> 0bc87f41
     }
     return true;
   }
