--- conflicted
+++ resolved
@@ -13,11 +13,7 @@
   id('net.ltgt.errorprone') version '3.1.0'
 
   // Checker Framework pluggable type-checking
-<<<<<<< HEAD
-  id 'org.checkerframework' version '0.6.38'
-=======
   id 'org.checkerframework' version '0.6.39'
->>>>>>> 7f82d194
 }
 
 repositories {
